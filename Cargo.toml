[package]
name = "helium-crypto"
version = "0.3.3-dev"
authors = ["Marc Nijdam <marc@helium.com>"]
edition = "2018"
license = "Apache-2.0"

[dependencies]
thiserror = "1"
bs58 = {version = "0.4", features=["check"]}
signature = "*"
serde = "1"
rand_core = { version = "0.6", features = ["getrandom"] }
ed25519-dalek = { git = "https://github.com/helium/ed25519-dalek", branch = "madninja/bump_rand" }
<<<<<<< HEAD
p256 = { git = "https://github.com/helium/elliptic-curves", branch="madninja/compact_point_impl", default-features=false, features=["arithmetic", "ecdsa", "sha256", "zeroize", "ecdh"] }
ecc608-linux = { git = "https://github.com/PeterHeckel-TEK/ecc608-linux-rs", rev = "9cc654fde8f16042d169509cbe2ebba10f2e27ef", optional = true}
=======
p256 = { version="0.10.0", default-features=false, features=["arithmetic", "ecdsa", "sha256", "ecdh"] }
ecc608-linux = { version = "0", optional = true}
>>>>>>> b304ba0e

[features]
default = []
ecc608 = [ "ecc608-linux" ]

[dev-dependencies]
hex = "0"
hex-literal = "0"
rand = "*"
sha2 = "*"

<|MERGE_RESOLUTION|>--- conflicted
+++ resolved
@@ -12,13 +12,8 @@
 serde = "1"
 rand_core = { version = "0.6", features = ["getrandom"] }
 ed25519-dalek = { git = "https://github.com/helium/ed25519-dalek", branch = "madninja/bump_rand" }
-<<<<<<< HEAD
-p256 = { git = "https://github.com/helium/elliptic-curves", branch="madninja/compact_point_impl", default-features=false, features=["arithmetic", "ecdsa", "sha256", "zeroize", "ecdh"] }
-ecc608-linux = { git = "https://github.com/PeterHeckel-TEK/ecc608-linux-rs", rev = "9cc654fde8f16042d169509cbe2ebba10f2e27ef", optional = true}
-=======
 p256 = { version="0.10.0", default-features=false, features=["arithmetic", "ecdsa", "sha256", "ecdh"] }
-ecc608-linux = { version = "0", optional = true}
->>>>>>> b304ba0e
+ecc608-linux = { git = "https://github.com/TektelicCommunications/ecc608-linux-swi-rs", branch = "feature/runtime-interface-selection" , optional = true}
 
 [features]
 default = []
